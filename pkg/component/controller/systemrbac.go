--- conflicted
+++ resolved
@@ -108,7 +108,6 @@
 - apiGroup: rbac.authorization.k8s.io
   kind: Group
   name: system:nodes
-<<<<<<< HEAD
 ---
 apiVersion: rbac.authorization.k8s.io/v1
 kind: ClusterRole
@@ -137,10 +136,4 @@
   - apiGroup: rbac.authorization.k8s.io
     kind: Group
     name: system:nodes
-`
-
-// Health-check interface
-func (s *SystemRBAC) Healthy() error { return nil }
-=======
-`
->>>>>>> 4cfc4fa3
+`